import sys
import os
import socket
import time
import subprocess
import threading
import xmlrpc.client
import sublime
import sublime_plugin
from queue import Queue

sys.path.insert(0, os.path.join(os.path.dirname(__file__), "lib"))
sys.path.insert(0, os.path.join(os.path.dirname(__file__), "server"))

# contains root paths for each view, see root_folder_for()
ROOT_PATHS = {}
# contains proxy objects for external Python processes, by interpreter used
PROXIES = {}
# lock for aquiring proxy instances
PROXY_LOCK = threading.RLock()
# contains errors found by PyFlask
ERRORS_BY_LINE = {}
# saves positions on goto_definition
GOTO_STACK = []

# for debugging the server, start it manually,
# e.g., "python <path_to_>/server.py <port>" and set the port here
DEBUG_PORT = None
SERVER_DEBUGGING = False


# Constants
SERVER_SCRIPT = os.path.join(
    os.path.dirname(__file__), "server", "server.py")

RETRY_CONNECTION_LIMIT = 5
HEARTBEAT_INTERVALL = 9
DRAW_TYPE = 4 | 32
NO_ROOT_PATH = -1


def get_setting(key, view=None, default_value=None):
    if view is None:
        view = sublime.active_window().active_view()
    try:
        settings = view.settings()
        if settings.has(key):
            return settings.get(key)
    except:
        pass
    s = sublime.load_settings('SublimePython.sublime-settings')
    return s.get(key, default_value)


class SimpleClearAndInsertCommand(sublime_plugin.TextCommand):
    '''utility command class for writing into the documentation view'''
    def run(self, edit, block=False, **kwargs):
        doc = kwargs['insert_string']
        r = sublime.Region(0, self.view.size())
        self.view.erase(edit, r)
        self.view.insert(edit, 0, doc)


class DebugProcDummy(object):
    """Used only for debugging, when the server process is started externally
    """
    def poll(*args):
        return None

    def terminate():
        pass

<<<<<<< HEAD
=======
class AsynchronousFileReader(threading.Thread):
    '''
    Helper class to implement asynchronous reading of a file
    in a separate thread. Pushes read lines on a queue to
    be consumed in another thread.

    Used for reading stderr output of the server.
    '''

    def __init__(self, name, fd, queue):
        threading.Thread.__init__(self)
        self.name = name
        self._fd = fd
        self._queue = queue

    def run(self):
        '''The body of the tread: read lines and put them on the queue.'''
        for line in iter(self._fd.readline, ''):
            if line:
                self._queue.put("{0}: {1}".format(self.name, line))
>>>>>>> c40567f0

class Proxy(object):
    '''Abstracts the external Python processes that do the actual
    work. SublimePython just calls local methods on Proxy objects.
    The Proxy objects start external Python processes, send them heartbeat
    messages, communicate with them and restart them if necessary.'''
    def __init__(self, python):
        self.python = python
        if not self.python_exists():
            print("Could not find python in location ", self.python)
            raise IOError
        self.proc = None
        self.proxy = None
        self.port = None
        self.stderr_reader = None
        self.queue = None
        self.restart()

    def python_exists(self):
        return os.path.exists(self.python)

    def get_free_port(self):
        s = socket.socket()
        s.bind(('', 0))
        port = s.getsockname()[1]
        s.close()
        return port

    def restart(self):
        if DEBUG_PORT is None:
            self.port = self.get_free_port()
<<<<<<< HEAD
            self.proc = subprocess.Popen(
                "%s %s %i" % (self.python, SERVER_SCRIPT, self.port),
                shell=True
            )
            print(
                "starting server on port %i with %s" % (self.port, self.python)
            )
=======

            proc_args = '"%s" "%s" %i' % (self.python, SERVER_SCRIPT, self.port)
            if SERVER_DEBUGGING:
                proc_args += " 1"  # 1 is for debug == True
                self.proc = subprocess.Popen(proc_args, shell=True, stderr=subprocess.PIPE)
                self.queue = Queue()
                self.stderr_reader = AsynchronousFileReader("Server on port %i - STDERR" % self.port, self.proc.stderr, self.queue)
                self.stderr_reader.start()
                sublime.set_timeout_async(self.debug_consume, 1000)
                print("started server on port %i with %s IN DEBUG MODE" % (self.port, self.python))
            else:
                self.proc = subprocess.Popen(proc_args, shell=True)
                print("started server on port %i with %s" % (self.port, self.python))
>>>>>>> c40567f0
        else:
            self.port = DEBUG_PORT
            self.proc = DebugProcDummy()
            print("started server on user-defined FIXED port %i with %s" % (self.port, self.python))
        self.proxy = xmlrpc.client.ServerProxy(
            'http://localhost:%i' % self.port, allow_none=True)
        self.set_heartbeat_timer()

    def debug_consume(self):
        '''
        If SERVER_DEBUGGING is enabled, is called by ST every 1000ms and prints
        output from server debugging readers.
        '''
        # Check the queues if we received some output (until there is nothing more to get).
        while not self.queue.empty():
            line = self.queue.get()
            print(str(line))
        # Sleep a bit before asking the readers again.
        sublime.set_timeout_async(self.debug_consume, 1000)

    def set_heartbeat_timer(self):
        sublime.set_timeout_async(
            self.send_heartbeat, HEARTBEAT_INTERVALL * 1000)

    def stop(self):
        self.proxy = None
        self.queue = Queue()
        self.proc.terminate()

    def send_heartbeat(self):
        if self.proxy:
            self.proxy.heartbeat()
            self.set_heartbeat_timer()

    def __getattr__(self, attr):
        '''deletegate all other calls to the xmlrpc client.
        wait if the server process is still runnning, but not responding
        if the server process has died, restart it'''
        def wrapper(*args, **kwargs):
            if not self.proxy:
                self.restart()
                time.sleep(0.2)
            method = getattr(self.proxy, attr)
            result = None
            tries = 0
            while tries < RETRY_CONNECTION_LIMIT:
                try:
                    result = method(*args, **kwargs)
                    break
                except Exception:
                    tries += 1
                    if self.proc.poll() is None:
                        # just retry
                        time.sleep(0.2)
                    else:
                        # died, restart and retry
                        self.restart()
                        time.sleep(0.2)
            return result
        return wrapper


def proxy_for(view):
    '''retrieve an existing proxy for an external Python process.
    will automatically create a new proxy if non exists for the
    requested interpreter'''
    proxy = None
    with PROXY_LOCK:
        python = get_setting("python_interpreter", view, "")
        if python == "":
            python = "python"
        if python in PROXIES:
            proxy = PROXIES[python]
        else:
            try:
                proxy = Proxy(python)
            except IOError:
                pass
            else:
                PROXIES[python] = proxy
    return proxy


def root_folder_for(view):
    '''returns the folder open in ST which contains
    the file open in this view. Used to determine the
    rope project directory (assumes directories open in
    ST == project directory)'''
    def in_directory(file_path, directory):
        directory = os.path.realpath(directory)
        file_path = os.path.realpath(file_path)
        return os.path.commonprefix([file_path, directory]) == directory
    file_name = view.file_name()
    root_path = None
    if file_name in ROOT_PATHS:
        root_path = ROOT_PATHS[file_name]
    else:
        window = view.window()
        for folder in window.folders():
            if in_directory(file_name, folder):
                root_path = folder
                ROOT_PATHS[file_name] = root_path

        # no folders found -> single file project
        if root_path is None:
            root_path = NO_ROOT_PATH
    return root_path


class PythonStopServerCommand(sublime_plugin.WindowCommand):
    '''stops the server this view is connected to. unused'''
    def run(self, *args):
        with PROXY_LOCK:
            python = get_setting("python_interpreter", "")
            if python == "":
                python = "python"
            proxy = PROXIES.get(python, None)
            if proxy:
                proxy.stop()
                del PROXIES[python]


<<<<<<< HEAD
=======
class PythonTestCommand(sublime_plugin.WindowCommand):
    def run(self, *args):
        view = self.window.active_view()
        proxy = proxy_for(view)
        if not proxy:
            return
        print("projects:", proxy.list_projects())


class PythonCheckSyntaxListener(sublime_plugin.EventListener):
    def is_python_syntax(self, view):
        syntax = view.settings().get('syntax')
        return bool(syntax and ("Python" in syntax))

    def on_load_async(self, view):
        '''Check the file syntax on load'''
        if not self.is_python_syntax(view) or view.is_scratch():
            return
        self._check(view)

    def on_activated_async(self, view):
        '''Check the file syntax on activated'''
        if not self.is_python_syntax(view) or view.is_scratch():
            return
        self._check(view)

    def on_post_save_async(self, view):
        '''Check the file syntax on save'''
        if not self.is_python_syntax(view) or view.is_scratch():
            return
        self._check(view)

    def on_selection_modified_async(self, view):
        if (not self.is_python_syntax(view)
                or not get_setting('pyflakes_linting', view, True)):
            return

        vid = view.id()
        errors_by_line = ERRORS_BY_LINE.get(vid, None)

        if not errors_by_line:
            view.erase_status('sublimepython-errors')
            return

        lineno = view.rowcol(view.sel()[0].end())[0] + 1
        if lineno in errors_by_line:
            view.set_status('sublimepython-errors', '; '.join(
                [m['message'] % tuple(m['message_args'])
                    for m in errors_by_line[lineno]]
            ))
        else:
            view.erase_status('sublimepython-errors')

    def _check(self, view):
        if not get_setting('pyflakes_linting', view, True):
            return

        proxy = proxy_for(view)
        if not proxy:
            return
        check_result = proxy.check_syntax(
            view.substr(sublime.Region(0, view.size())))
        # the result can be a list of errors, or single syntax exception
        if isinstance(check_result, list):
            by_line = lambda e: e['lineno']
            errors = sorted(check_result, key=by_line)
            errors_by_line = {}
            for k, g in itertools.groupby(errors, by_line):
                errors_by_line[k] = list(g)
            ERRORS_BY_LINE[view.id()] = errors_by_line
            self.visualize_errors(view, errors)
        else:
            self.handle_syntax_exception(view, check_result)
        self.on_selection_modified_async(view)

    def visualize_errors(self, view, errors):
        view.erase_regions('sublimepython-errors')
        errors_by_line = ERRORS_BY_LINE[view.id()]

        outlines = [view.line(view.text_point(lineno - 1, 0))
                    for lineno in errors_by_line.keys()]

        if outlines:
            view.add_regions(
                'sublimepython-errors', outlines, 'keyword', 'dot',
                DRAW_TYPE)
        else:
            view.erase_regions("sublimepython-errors")

    def handle_syntax_exception(self, view, e):
        if not get_setting('pyflakes_linting', view, True):
            return
        if e is None:
            return
        (lineno, offset, text) = e["lineno"], e["offset"], e["text"]

        if text is None:
            print >> sys.stderr, "SublimePython error decoding src file %s" % (
                self.filename)
        else:
            ERRORS_BY_LINE[view.id()] = {
                lineno: [{"message": "Syntax error", "message_args": ()}]}
            line = text.splitlines()[-1]
            if offset is not None:
                offset = offset - (len(text) - len(line))

            view.erase_regions('sublimepython-errors')
            if offset is not None:
                text_point = view.text_point(lineno - 1, 0) + offset
                view.add_regions(
                    'sublimepython-errors',
                    [sublime.Region(text_point, text_point + 1)],
                    'keyword', 'dot', DRAW_TYPE)
            else:
                view.add_regions(
                    'sublimepython-errors',
                    [view.line(view.text_point(lineno - 1, 0))],
                    'keyword', 'dot', DRAW_TYPE)


>>>>>>> c40567f0
class PythonCompletionsListener(sublime_plugin.EventListener):
    '''Retrieves completion proposals from external Python
    processes running Rope'''
    def on_query_completions(self, view, prefix, locations):
        if not view.match_selector(locations[0], 'source.python'):
            return []
        path = view.file_name()
        source = view.substr(sublime.Region(0, view.size()))
        loc = locations[0]
        # t0 = time.time()
        proxy = proxy_for(view)
        if not proxy:
            return []
        proposals = proxy.completions(source, root_folder_for(view), path, loc)
        # proposals = (
        #   proxy.profile_completions(source, root_folder_for(view), path, loc)
        # )
        # print("+++", time.time() - t0)
        if proposals:
            completion_flags = (
                sublime.INHIBIT_WORD_COMPLETIONS |
                sublime.INHIBIT_EXPLICIT_COMPLETIONS
            )
            return (proposals, completion_flags)
        return proposals

    def on_post_save_async(self, view, *args):
        proxy = proxy_for(view)
        if not proxy:
            return
        path = view.file_name()
        proxy.report_changed(root_folder_for(view), path)


class PythonGetDocumentationCommand(sublime_plugin.WindowCommand):
    '''Retrieves the docstring for the identifier under the cursor and
    displays it in a new panel.'''
    def run(self):
        view = self.window.active_view()
        row, col = view.rowcol(view.sel()[0].a)
        offset = view.text_point(row, col)
        path = view.file_name()
        source = view.substr(sublime.Region(0, view.size()))
        if view.substr(offset) in [u'(', u')']:
            offset = view.text_point(row, col - 1)

        proxy = proxy_for(view)
        if not proxy:
            return
        doc = proxy.documentation(source, root_folder_for(view), path, offset)
        if doc:
            open_pydoc_in_view = get_setting("open_pydoc_in_view")
            if open_pydoc_in_view:
                self.display_docs_in_view(doc)
            else:
                self.display_docs_in_panel(view, doc)
        else:
            word = view.substr(view.word(offset))
            self.notify_no_documentation(view, word)

    def notify_no_documentation(self, view, word):
        view.set_status(
            "rope_documentation_error",
            "No documentation found for %s" % word
        )

        def clear_status_callback():
            view.erase_status("rope_documentation_error")
        sublime.set_timeout_async(clear_status_callback, 5000)

    def display_docs_in_panel(self, view, doc):
        out_view = view.window().get_output_panel(
            "rope_python_documentation")
        out_view.run_command("simple_clear_and_insert", {"insert_string": doc})
        view.window().run_command(
            "show_panel", {"panel": "output.rope_python_documentation"})

    def display_docs_in_view(self, doc):
        create_view_in_same_group = get_setting("create_view_in_same_group")

        v = self.find_pydoc_view()
        if not v:
            active_group = self.window.active_group()
            if not create_view_in_same_group:
                if self.window.num_groups() == 1:
                    self.window.run_command('new_pane', {'move': False})
                if active_group == 0:
                    self.window.focus_group(1)
                else:
                    self.window.focus_group(active_group-1)

            self.window.new_file(sublime.TRANSIENT)
            v = self.window.active_view()
            v.set_name("*pydoc*")
            v.set_scratch(True)

        v.set_read_only(False)
        v.run_command("simple_clear_and_insert", {"insert_string": doc})
        v.set_read_only(True)
        self.window.focus_view(v)

    def find_pydoc_view(self):
        '''
        Return view named *pydoc* if exists, None otherwise.
        '''
        for w in self.window.views():
            if w.name() == "*pydoc*":
                return w
        return None


class PythonGotoDefinitionCommand(sublime_plugin.WindowCommand):
    '''
    Shows the definition of the identifier under the cursor, project-wide.
    '''
    def run(self, *args):
        view = self.window.active_view()
        row, col = view.rowcol(view.sel()[0].a)
        offset = view.text_point(row, col)
        path = view.file_name()
        source = view.substr(sublime.Region(0, view.size()))
        if view.substr(offset) in [u'(', u')']:
            offset = view.text_point(row, col - 1)

        proxy = proxy_for(view)
        if not proxy:
            return
        def_result = proxy.definition_location(
            source, root_folder_for(view), path, offset)

        if not def_result or def_result == [None, None]:
            return

        target_path, target_lineno = def_result
        current_lineno = view.rowcol(view.sel()[0].end())[0] + 1

        if None not in (path, target_path, target_lineno):
            self.save_pos(view.file_name(), current_lineno)
            path = target_path + ":" + str(target_lineno)
            self.window.open_file(path, sublime.ENCODED_POSITION)
        elif target_lineno is not None:
            self.save_pos(view.file_name(), current_lineno)
            path = view.file_name() + ":" + str(target_lineno)
            self.window.open_file(path, sublime.ENCODED_POSITION)
        else:
            # fail silently (user selected whitespace, etc)
            pass

    def save_pos(self, file_path, lineno):
        GOTO_STACK.append((file_path, lineno))


class PythonGoBackCommand(sublime_plugin.WindowCommand):
    def run(self, *args):
        if GOTO_STACK:
            file_name, lineno = GOTO_STACK.pop()
            path = file_name + ":" + str(lineno)
            self.window.open_file(path, sublime.ENCODED_POSITION)<|MERGE_RESOLUTION|>--- conflicted
+++ resolved
@@ -9,6 +9,8 @@
 import sublime_plugin
 from queue import Queue
 
+from SublimePythonIDE.util import AsynchronousFileReader, DebugProcDummy
+
 sys.path.insert(0, os.path.join(os.path.dirname(__file__), "lib"))
 sys.path.insert(0, os.path.join(os.path.dirname(__file__), "server"))
 
@@ -23,8 +25,7 @@
 # saves positions on goto_definition
 GOTO_STACK = []
 
-# for debugging the server, start it manually,
-# e.g., "python <path_to_>/server.py <port>" and set the port here
+# debugging, see documentation of Proxy.restart()
 DEBUG_PORT = None
 SERVER_DEBUGGING = False
 
@@ -52,48 +53,6 @@
     return s.get(key, default_value)
 
 
-class SimpleClearAndInsertCommand(sublime_plugin.TextCommand):
-    '''utility command class for writing into the documentation view'''
-    def run(self, edit, block=False, **kwargs):
-        doc = kwargs['insert_string']
-        r = sublime.Region(0, self.view.size())
-        self.view.erase(edit, r)
-        self.view.insert(edit, 0, doc)
-
-
-class DebugProcDummy(object):
-    """Used only for debugging, when the server process is started externally
-    """
-    def poll(*args):
-        return None
-
-    def terminate():
-        pass
-
-<<<<<<< HEAD
-=======
-class AsynchronousFileReader(threading.Thread):
-    '''
-    Helper class to implement asynchronous reading of a file
-    in a separate thread. Pushes read lines on a queue to
-    be consumed in another thread.
-
-    Used for reading stderr output of the server.
-    '''
-
-    def __init__(self, name, fd, queue):
-        threading.Thread.__init__(self)
-        self.name = name
-        self._fd = fd
-        self._queue = queue
-
-    def run(self):
-        '''The body of the tread: read lines and put them on the queue.'''
-        for line in iter(self._fd.readline, ''):
-            if line:
-                self._queue.put("{0}: {1}".format(self.name, line))
->>>>>>> c40567f0
-
 class Proxy(object):
     '''Abstracts the external Python processes that do the actual
     work. SublimePython just calls local methods on Proxy objects.
@@ -101,9 +60,6 @@
     messages, communicate with them and restart them if necessary.'''
     def __init__(self, python):
         self.python = python
-        if not self.python_exists():
-            print("Could not find python in location ", self.python)
-            raise IOError
         self.proc = None
         self.proxy = None
         self.port = None
@@ -111,9 +67,6 @@
         self.queue = None
         self.restart()
 
-    def python_exists(self):
-        return os.path.exists(self.python)
-
     def get_free_port(self):
         s = socket.socket()
         s.bind(('', 0))
@@ -122,21 +75,25 @@
         return port
 
     def restart(self):
-        if DEBUG_PORT is None:
-            self.port = self.get_free_port()
-<<<<<<< HEAD
-            self.proc = subprocess.Popen(
-                "%s %s %i" % (self.python, SERVER_SCRIPT, self.port),
-                shell=True
-            )
-            print(
-                "starting server on port %i with %s" % (self.port, self.python)
-            )
-=======
-
-            proc_args = '"%s" "%s" %i' % (self.python, SERVER_SCRIPT, self.port)
-            if SERVER_DEBUGGING:
-                proc_args += " 1"  # 1 is for debug == True
+        ''' (re)starts a Python IDE-server
+        this method is complicated by SublimePythonIDE having two different debug modes,
+            - one in which the server is started manually by the developer, in which case this
+            developer has to set the DEBUG_PORT constant
+            - and one case where the server is started automatically but in a verbose mode,
+            in which it prints to its stderr, which is copied to ST3's console by an
+            AsynchronousFileReader. For this the developer has to set SERVER_DEBUGGING to True
+        '''
+        try:
+            if DEBUG_PORT is not None:
+                # debug mode one
+                self.port = DEBUG_PORT
+                self.proc = DebugProcDummy()
+                print("started server on user-defined FIXED port %i with %s" % (self.port, self.python))
+            elif SERVER_DEBUGGING:
+                # debug mode two
+                self.port = self.get_free_port()
+                proc_args = '"%s" "%s" %i' % (self.python, SERVER_SCRIPT, self.port)
+                proc_args += " --debug"
                 self.proc = subprocess.Popen(proc_args, shell=True, stderr=subprocess.PIPE)
                 self.queue = Queue()
                 self.stderr_reader = AsynchronousFileReader("Server on port %i - STDERR" % self.port, self.proc.stderr, self.queue)
@@ -144,16 +101,19 @@
                 sublime.set_timeout_async(self.debug_consume, 1000)
                 print("started server on port %i with %s IN DEBUG MODE" % (self.port, self.python))
             else:
+                # standard run of the server in end-user mode
+                self.port = self.get_free_port()
+                proc_args = '"%s" "%s" %i' % (self.python, SERVER_SCRIPT, self.port)
                 self.proc = subprocess.Popen(proc_args, shell=True)
                 print("started server on port %i with %s" % (self.port, self.python))
->>>>>>> c40567f0
-        else:
-            self.port = DEBUG_PORT
-            self.proc = DebugProcDummy()
-            print("started server on user-defined FIXED port %i with %s" % (self.port, self.python))
-        self.proxy = xmlrpc.client.ServerProxy(
-            'http://localhost:%i' % self.port, allow_none=True)
-        self.set_heartbeat_timer()
+
+            # in any case, we also need a local client object
+            self.proxy = xmlrpc.client.ServerProxy(
+                'http://localhost:%i' % self.port, allow_none=True)
+            self.set_heartbeat_timer()
+        except OSError as e:
+            print("error starting server:", e)
+            raise e
 
     def debug_consume(self):
         '''
@@ -162,7 +122,8 @@
         '''
         # Check the queues if we received some output (until there is nothing more to get).
         while not self.queue.empty():
-            line = self.queue.get()
+            line = self.queue.get
+            ()
             print(str(line))
         # Sleep a bit before asking the readers again.
         sublime.set_timeout_async(self.debug_consume, 1000)
@@ -223,7 +184,7 @@
         else:
             try:
                 proxy = Proxy(python)
-            except IOError:
+            except OSError:
                 pass
             else:
                 PROXIES[python] = proxy
@@ -269,129 +230,6 @@
                 del PROXIES[python]
 
 
-<<<<<<< HEAD
-=======
-class PythonTestCommand(sublime_plugin.WindowCommand):
-    def run(self, *args):
-        view = self.window.active_view()
-        proxy = proxy_for(view)
-        if not proxy:
-            return
-        print("projects:", proxy.list_projects())
-
-
-class PythonCheckSyntaxListener(sublime_plugin.EventListener):
-    def is_python_syntax(self, view):
-        syntax = view.settings().get('syntax')
-        return bool(syntax and ("Python" in syntax))
-
-    def on_load_async(self, view):
-        '''Check the file syntax on load'''
-        if not self.is_python_syntax(view) or view.is_scratch():
-            return
-        self._check(view)
-
-    def on_activated_async(self, view):
-        '''Check the file syntax on activated'''
-        if not self.is_python_syntax(view) or view.is_scratch():
-            return
-        self._check(view)
-
-    def on_post_save_async(self, view):
-        '''Check the file syntax on save'''
-        if not self.is_python_syntax(view) or view.is_scratch():
-            return
-        self._check(view)
-
-    def on_selection_modified_async(self, view):
-        if (not self.is_python_syntax(view)
-                or not get_setting('pyflakes_linting', view, True)):
-            return
-
-        vid = view.id()
-        errors_by_line = ERRORS_BY_LINE.get(vid, None)
-
-        if not errors_by_line:
-            view.erase_status('sublimepython-errors')
-            return
-
-        lineno = view.rowcol(view.sel()[0].end())[0] + 1
-        if lineno in errors_by_line:
-            view.set_status('sublimepython-errors', '; '.join(
-                [m['message'] % tuple(m['message_args'])
-                    for m in errors_by_line[lineno]]
-            ))
-        else:
-            view.erase_status('sublimepython-errors')
-
-    def _check(self, view):
-        if not get_setting('pyflakes_linting', view, True):
-            return
-
-        proxy = proxy_for(view)
-        if not proxy:
-            return
-        check_result = proxy.check_syntax(
-            view.substr(sublime.Region(0, view.size())))
-        # the result can be a list of errors, or single syntax exception
-        if isinstance(check_result, list):
-            by_line = lambda e: e['lineno']
-            errors = sorted(check_result, key=by_line)
-            errors_by_line = {}
-            for k, g in itertools.groupby(errors, by_line):
-                errors_by_line[k] = list(g)
-            ERRORS_BY_LINE[view.id()] = errors_by_line
-            self.visualize_errors(view, errors)
-        else:
-            self.handle_syntax_exception(view, check_result)
-        self.on_selection_modified_async(view)
-
-    def visualize_errors(self, view, errors):
-        view.erase_regions('sublimepython-errors')
-        errors_by_line = ERRORS_BY_LINE[view.id()]
-
-        outlines = [view.line(view.text_point(lineno - 1, 0))
-                    for lineno in errors_by_line.keys()]
-
-        if outlines:
-            view.add_regions(
-                'sublimepython-errors', outlines, 'keyword', 'dot',
-                DRAW_TYPE)
-        else:
-            view.erase_regions("sublimepython-errors")
-
-    def handle_syntax_exception(self, view, e):
-        if not get_setting('pyflakes_linting', view, True):
-            return
-        if e is None:
-            return
-        (lineno, offset, text) = e["lineno"], e["offset"], e["text"]
-
-        if text is None:
-            print >> sys.stderr, "SublimePython error decoding src file %s" % (
-                self.filename)
-        else:
-            ERRORS_BY_LINE[view.id()] = {
-                lineno: [{"message": "Syntax error", "message_args": ()}]}
-            line = text.splitlines()[-1]
-            if offset is not None:
-                offset = offset - (len(text) - len(line))
-
-            view.erase_regions('sublimepython-errors')
-            if offset is not None:
-                text_point = view.text_point(lineno - 1, 0) + offset
-                view.add_regions(
-                    'sublimepython-errors',
-                    [sublime.Region(text_point, text_point + 1)],
-                    'keyword', 'dot', DRAW_TYPE)
-            else:
-                view.add_regions(
-                    'sublimepython-errors',
-                    [view.line(view.text_point(lineno - 1, 0))],
-                    'keyword', 'dot', DRAW_TYPE)
-
-
->>>>>>> c40567f0
 class PythonCompletionsListener(sublime_plugin.EventListener):
     '''Retrieves completion proposals from external Python
     processes running Rope'''
